mod config;

use crate::config::WebConfig;
use anyhow::{Context, Result};
use axum::{response::Html, routing::get, Router};
<<<<<<< HEAD
use kubellm_core::{create_database_pool, init_database, CoreConfig};
=======
use core::{create_database_pool, init_database, CoreConfig};
>>>>>>> 07b572c6
use std::sync::Arc;
use tower_http::{cors::CorsLayer, services::ServeDir};

// serve the contents of the html file
// the file is read at compile time and embedded in the binary (this gives speed but could explode a binary's size and memory size with many files)
// Html<T> sets `Content-Type: text/html`
// &'static str returns the file as a string slice
async fn serve_index() -> Html<&'static str> {
    Html(include_str!("../static/index.html"))
}

async fn serve_prompts() -> Html<&'static str> {
    Html(include_str!("../static/prompts.html"))
}

async fn health_check() -> &'static str {
    "Web app is running!"
}

#[tokio::main]
async fn main() -> Result<()> {
    let core_config = CoreConfig::get();
    let web_config = WebConfig::get();

    println!("🔧 Configuration loaded");
    println!(
        "   Server: {}:{}",
        &web_config.app_server_host, &web_config.app_server_port
    );
<<<<<<< HEAD
    println!("   Max DB connections: {}", &core_config.max_connections);
=======
    println!("   Max DB connections: {}", core_config.max_connections);
>>>>>>> 07b572c6

    let pool = create_database_pool(core_config).await?;

    init_database(&pool)
        .await
        .context("Failed to initialize database")?;

    let db_connection = Arc::new(pool);

    let app = Router::new()
        .route("/", get(serve_index)) // serve html content
        .route("/prompts", get(serve_prompts)) // serve html content
        .route("/health", get(health_check)) // rest endpoint
        .nest_service("/static", ServeDir::new("static"))
        .layer(CorsLayer::permissive()) // this is a bad idea for prod
        .with_state(db_connection); // store the Arc<MySqlPool> in the state (DatabaseConnection)

    let bind_address = format!(
        "{}:{}",
        &web_config.app_server_host, &web_config.app_server_port
    );
    let listener = tokio::net::TcpListener::bind(&bind_address)
        .await
        .context(format!("Failed to bind to {}", bind_address))?;

    println!("🚀 Web app running on http://{}", bind_address);
    println!("🌐 Open your browser to view the interface");
    println!("📂 View all prompts at /prompts");
    println!("❤️  GET /health for health check");

    axum::serve(listener, app).await.context("Server error")?;

    Ok(())
}<|MERGE_RESOLUTION|>--- conflicted
+++ resolved
@@ -3,11 +3,7 @@
 use crate::config::WebConfig;
 use anyhow::{Context, Result};
 use axum::{response::Html, routing::get, Router};
-<<<<<<< HEAD
 use kubellm_core::{create_database_pool, init_database, CoreConfig};
-=======
-use core::{create_database_pool, init_database, CoreConfig};
->>>>>>> 07b572c6
 use std::sync::Arc;
 use tower_http::{cors::CorsLayer, services::ServeDir};
 
@@ -37,11 +33,7 @@
         "   Server: {}:{}",
         &web_config.app_server_host, &web_config.app_server_port
     );
-<<<<<<< HEAD
-    println!("   Max DB connections: {}", &core_config.max_connections);
-=======
     println!("   Max DB connections: {}", core_config.max_connections);
->>>>>>> 07b572c6
 
     let pool = create_database_pool(core_config).await?;
 
