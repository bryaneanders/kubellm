mod config;

use crate::config::CliConfig;
<<<<<<< HEAD
use kubellm_core::{
=======
use clap::{Parser, Subcommand};
use core::{
>>>>>>> 07b572c6
    create_database_pool, get_all_prompts, get_models, init_database, prompt_model, CoreConfig,
    Provider,
};
use rustyline::error::ReadlineError;
use rustyline::DefaultEditor;
use std::io::{self, Write};
use std::sync::{Arc, Mutex};
use std::time::{Duration, Instant};
use tokio::sync::mpsc::UnboundedSender;

// generates code to parse command line arguments
#[derive(Parser)]
// name of the program
#[command(name = "prompt-cli")]
// description of the program
#[command(about = "A CLI for managing prompts")]
struct Cli {
    // this field will hold the subcommands
    #[command(subcommand)]
    command: Commands,
}

#[derive(Subcommand)]
enum Commands {
    /// Initialize the database
    InitDb,
    /// List all prompts
    List,
    /// Create a new prompt for a provider
    Prompt {
        /// The prompt content
        #[arg(short, long)]
        prompt: String,
        /// The model to use
        #[arg(short, long)]
        model: Option<String>,
        /// The model provider to use
        #[arg(short = 'r', long)]
        provider: String,
    },
    /// Get a provider's list of models
    GetModels {
        /// The model provider to use
        #[arg(short = 'r', long)]
        provider: String,
    },
    /// Get a list of providers
    GetProviders,
    /// Show database connection status
    Status,
    /// Exit the application
    Exit,
}

// macro to wrap a future and make it interruptible via Ctrl+C
macro_rules! interruptible {
    ($future:expr, $ctrl_c_state:expr) => {{
        let future = $future;
        let state = $ctrl_c_state;
        let mut interval = tokio::time::interval(Duration::from_millis(50));

        tokio::select! {
            result = future => {
                result.map_err(|e| anyhow::anyhow!("{}", e))
            }
            _ = async {
                loop {
                    interval.tick().await;
                    let guard = state.lock().unwrap();
                    if guard.interrupt_command {
                        break;
                    }
                }
            } => {
                Err(anyhow::anyhow!("Command interrupted"))
            }
        }
    }};
}

fn load_history(rl: &mut DefaultEditor) {
    let config = CliConfig::get();
    if let Err(e) = rl.load_history(&config.history_file_path) {
        // Only show error if it's not "file not found"
        if config.history_file_path.exists() {
            eprintln!("Warning: Could not load history: {}", e);
        }
    }
}

fn save_history(rl: &mut DefaultEditor) {
    let config = CliConfig::get();
    if let Err(e) = rl.save_history(&config.history_file_path) {
        eprintln!("Warning: Could not save history: {}", e);
    }
}

#[derive(Debug, Clone)]
struct CtrlCState {
    last_time: Option<Instant>,
    showing_message: bool,
    command_in_progress: bool,
    interrupt_command: bool,
}

impl CtrlCState {
    fn new() -> Self {
        Self {
            last_time: None,
            showing_message: false,
            command_in_progress: false,
            interrupt_command: false,
        }
    }
}

#[derive(Debug)]
enum InputEvent {
    Command(String),
    CtrlC,
    Exit,
}

#[tokio::main]
async fn main() {
    println!("Welcome to MyApp Interactive CLI!");
    println!("Type 'help' for available commands or 'exit' to quit.");
    println!("Press Ctrl+C twice quickly to force exit.\n");

    let ctrl_c_state = Arc::new(Mutex::new(CtrlCState::new()));
    let ctrl_c_timeout = Duration::from_secs(2);

    // Channel for communication between rustyline and main async task
    let (input_tx, mut input_rx) = tokio::sync::mpsc::unbounded_channel::<InputEvent>();

    // Spawn rustyline in a blocking thread (always listening)
    let input_tx_clone = input_tx.clone();
    let rusty_ctrl_c_state_clone = ctrl_c_state.clone();
    crate_rustyline_background_loop(ctrl_c_timeout, input_tx_clone, rusty_ctrl_c_state_clone);

    // Background task to clear Ctrl+C timeout messages
    let ctrl_c_state_clone = ctrl_c_state.clone();
    create_ctrlc_background_loop(ctrl_c_timeout, ctrl_c_state_clone);

    // Main async loop - handles both commands and input
    loop {
        tokio::select! {
            // Handle input from rustyline
            input_event = input_rx.recv() => {
                match input_event {
                    Some(InputEvent::Command(line)) => {
                        if line.trim().is_empty() {
                            continue;
                        }

                        // Reset Ctrl+C state on new command
                        {
                            let mut state = ctrl_c_state.lock().unwrap();
                            state.last_time = None;
                            state.interrupt_command = false;
                            if state.showing_message {
                                // Clear any existing message
                                print!("\x1b[2K\x1b[1A\x1b[2K\r\x1b[32mprompt-cli>\x1b[97m\x1b[?25h ");
                                io::stdout().flush().unwrap();
                                state.showing_message = false;
                                continue;
                            }
                        }

                        // Parse and execute command
                        let args = parse_quoted_args(&line);
                        if args.is_empty() {
                            continue;
                        }

                        let mut full_args = vec!["prompt-cli"];
                        full_args.extend(args.iter().map(|s| s.as_str()));

                        match Cli::try_parse_from(full_args) {
                            Ok(cli) => {

                                // Spawn command execution in separate task so main loop stays responsive
                                let ctrl_c_state_clone = ctrl_c_state.clone();
                                let mut command_handle = tokio::spawn(async move {
                                    execute_command(cli.command, &ctrl_c_state_clone).await
                                });

                                // Wait for either command completion or keep processing other events
                                let mut command_finished = false;
                                while !command_finished {
                                    tokio::select! {
                                        // Command completed
                                        result = &mut command_handle => {
                                            command_finished = true;

                                            match result {
                                                Ok(Ok(should_continue)) => {
                                                    if !should_continue {
                                                        return; // Exit main loop
                                                    }
                                                }
                                                Ok(Err(e)) => {
                                                    if e.to_string().contains("interrupted") {
                                                        print!("\r\x1b[2K\x1b[1A\x1b[2K");
                                                        io::stdout().flush().unwrap();
                                                        println!("\x1b[1ACommand was interrupted");
                                                        print!("\x1b[32mprompt-cli>\x1b[97m\x1b[?25h ");
                                                        io::stdout().flush().unwrap();
                                                    } else {
                                                        eprintln!("\r\x1b[2K❌ Error executing command: {}", e);
                                                    }
                                                }
                                                Err(e) => {
                                                    eprintln!("\r\x1b[2K❌ Command task failed: {}", e);
                                                }
                                            }
                                        }

                                        // Handle more input while command is running
                                        input_event = input_rx.recv() => {

                                            match input_event {
                                                Some(InputEvent::CtrlC) => {

                                                    let mut state = ctrl_c_state.lock().unwrap();
                                                    if state.command_in_progress {
                                                        state.interrupt_command = true;
                                                        // Continue loop to wait for command to actually stop
                                                    }
                                                }
                                                Some(InputEvent::Command(_line)) => {
                                                    // User tried to run another command while one is running
                                                    print!("\r\x1b[2K\x1b[1A");
                                                    io::stdout().flush().unwrap();
                                                    //println!("⚠️ Command '{}' ignored - another command is still running. Press Ctrl+C to interrupt it.", line.trim());
                                                    continue;
                                                }
                                                Some(InputEvent::Exit) => {
                                                    println!("Goodbye!");
                                                    return; // Exit main loop
                                                }
                                                None => {
                                                    println!("Input channel closed, exiting...");
                                                    return; // Exit main loop
                                                }
                                            }
                                        }
                                    }
                                }
                            }
                            Err(e) => {
                                print!("\r\x1b[2K\x1b[?25l");
                                io::stdout().flush().unwrap();
                                if line == "help" {
                                    show_help();
                                } else if line == "exit" || line == "quit" {
                                    println!("Goodbye!");
                                    break;
                                } else {
                                    println!("Error: {}", e);
                                    println!("Type 'help' for available commands.");
                                }
                                print!("\x1b[32mprompt-cli>\x1b[97m\x1b[?25h ");
                                io::stdout().flush().unwrap();
                            }
                        }
                    }

                    Some(InputEvent::CtrlC) => {
                        // this is handled in the readline loop
                        continue;
                    }
                    Some(InputEvent::Exit) => {
                        println!("Goodbye!");
                        break;
                    }

                    None => {
                        println!("Input channel closed, exiting...");
                        break; // Channel closed
                    }
                }
            }
<<<<<<< HEAD
            Err(ReadlineError::Interrupted) => {
                let in_progress;
                {
                    let mut state = ctrl_c_state.lock().unwrap();
                    in_progress = state.command_in_progress;
                    state.interrupt_command = true;
                }

                if in_progress {
                    println!("^C");
                    println!("Interrupting command...");

                    // Stay in a loop until command finishes or we need to force exit
                    loop {
                        tokio::time::sleep(Duration::from_millis(100)).await;
                        let current_state = ctrl_c_state.lock().unwrap();

                        // If command finished, break out and continue main loop
                        if !current_state.command_in_progress {
                            break;
                        }
=======
        }
    }
}
>>>>>>> 07b572c6

fn crate_rustyline_background_loop(
    ctrl_c_timeout: Duration,
    input_tx_clone: UnboundedSender<InputEvent>,
    rusty_ctrl_c_state_clone: Arc<Mutex<CtrlCState>>,
) {
    std::thread::spawn(move || {
        let mut rl = DefaultEditor::new().unwrap();
        load_history(&mut rl);

        loop {
            let state = rusty_ctrl_c_state_clone.lock().unwrap();
            // when I ctrl+c it prompts again before the state is set
            let prompt: &str =
                if !state.interrupt_command && !state.command_in_progress && !state.showing_message
                {
                    print!("\x1b[?25h"); // Show cursor
                    io::stdout().flush().unwrap();
                    "\x1b[32mprompt-cli>\x1b[97m "
                } else {
                    print!("\x1b[?25l"); // Hide cursor
                    io::stdout().flush().unwrap();
                    ""
                };
            drop(state);

            match rl.readline(prompt) {
                Ok(line) => {
                    let mut state = rusty_ctrl_c_state_clone.lock().unwrap();
                    if state.showing_message {
                        // Clear the message and reset state
                        print!("\x1b[2K\x1b[1A\x1b[2K\r\x1b[32mprompt-cli>\x1b[97m\x1b[?25h "); // Clear message line and move up
                        io::stdout().flush().unwrap();
                        state.showing_message = false;
                        state.last_time = None;
                        continue;
                    }

<<<<<<< HEAD
                // Check if this is within the timeout window of the last Ctrl+C
                {
                    let now = Instant::now();
                    let mut state = ctrl_c_state.lock().unwrap();
                    let within_timeout = state
                        .last_time
                        .map(|last| now.duration_since(last) < ctrl_c_timeout)
                        .unwrap_or(false);

                    if within_timeout {
                        println!("Force exiting...");
                        std::process::exit(0);
                    }

                    // Show the warning message below the current prompt
                    println!("Press Ctrl+C again within 2 seconds to force exit...");
                    use_blank_prompt = true;
                    state.showing_message = true;
                    state.last_time = Some(now);
                }
=======
                    rl.add_history_entry(line.as_str()).unwrap();
                    if input_tx_clone.send(InputEvent::Command(line)).is_err() {
                        break; // Main task has stopped
                    }
                }
                Err(ReadlineError::Interrupted) => {
                    // Update state immediately in the rustyline thread
                    {
                        let mut state = rusty_ctrl_c_state_clone.lock().unwrap();
                        let now = Instant::now();

                        if !state.command_in_progress {
                            // Handle double Ctrl+C for exit
                            let within_timeout = state
                                .last_time
                                .map(|last| now.duration_since(last) < ctrl_c_timeout)
                                .unwrap_or(false);

                            if within_timeout {
                                std::process::exit(0);
                            } else {
                                // First Ctrl+C - immediately update state to hide prompt
                                state.last_time = Some(now);
                                state.showing_message = true;

                                // Clear the current line and show message
                                println!("\r\x1b[2K\x1b[1APress Ctrl+C again within 2 seconds to force exit...");
                                io::stdout().flush().unwrap();
                            }
                        }
                    }

                    if input_tx_clone.send(InputEvent::CtrlC).is_err() {
                        break;
                    }
                }
                Err(ReadlineError::Eof) => {
                    let _ = input_tx_clone.send(InputEvent::Exit);
                    break;
                }
                Err(error) => {
                    eprintln!("Readline error: {}", error);
                    break;
                }
            }
        }

        save_history(&mut rl);
    });
}
>>>>>>> 07b572c6

fn create_ctrlc_background_loop(
    ctrl_c_timeout: Duration,
    ctrl_c_state_clone: Arc<Mutex<CtrlCState>>,
) {
    tokio::spawn(async move {
        let mut interval = tokio::time::interval(Duration::from_millis(100));
        loop {
            interval.tick().await;
            let mut state = ctrl_c_state_clone.lock().unwrap();

            //println!("last time is: {:?}", state.last_time);
            if state.showing_message {
                if let Some(last_time) = state.last_time {
                    if Instant::now().duration_since(last_time) >= ctrl_c_timeout {
                        // Clear the message
                        print!("\x1b[2K\x1b[1A\x1b[2K\r\x1b[32mprompt-cli>\x1b[97m\x1b[?25h "); // Show prompt and cursor
                        io::stdout().flush().unwrap();
                        state.showing_message = false;
                        state.last_time = None;
                    }
                }
            }
        }
    });
}

// show a spinner when a command is running
async fn command_in_progress_display(ctrl_c_state: Arc<Mutex<CtrlCState>>, message: &str) {
    let spinner_chars = ['⠋', '⠙', '⠹', '⠸', '⠼', '⠴', '⠦', '⠧', '⠇', '⠏'];
    let mut spinner_index = 0;
    let mut interval = tokio::time::interval(Duration::from_millis(70));

    loop {
        interval.tick().await;

        let state = ctrl_c_state.lock().unwrap();
        if state.interrupt_command || !state.command_in_progress {
            break;
        }

        // don't show spinner for short running commands
        print!(
            "\r\x1b[2K{} {}",
            spinner_chars[spinner_index % spinner_chars.len()],
            message
        );
        io::stdout().flush().unwrap();

        spinner_index += 1;
    }
}

async fn execute_command(
    command: Commands,
    ctrl_c_state: &Arc<Mutex<CtrlCState>>,
) -> anyhow::Result<bool> {
    let config = CoreConfig::get();

    {
        let mut state = ctrl_c_state.lock().unwrap();
        state.command_in_progress = true;
        state.interrupt_command = false;
    }

    print!("\x1b[2K\r\x1b[?25l"); // Clear current line and move up
    io::stdout().flush().unwrap();

    let progress_task = tokio::spawn(command_in_progress_display(ctrl_c_state.clone(), ""));

    match command {
        Commands::InitDb => {
<<<<<<< HEAD
            println!("Initializing database...");
            let pool = interruptible!(create_database_pool(config), ctrl_c_state)?;
            interruptible!(init_database(&pool), ctrl_c_state)?;
            println!("✅ Database initialized successfully");
        }
        Commands::List => {
            let pool = interruptible!(create_database_pool(config), ctrl_c_state)?;
            let prompts = interruptible!(get_all_prompts(&pool), ctrl_c_state)?;
=======
            println!("\r\x1b[2KInitializing database...");

            let pool = interruptible!(create_database_pool(config), &ctrl_c_state)?;

            interruptible!(init_database(&pool), &ctrl_c_state)?;

            println!("\r\x1b[2K✅ Database initialized successfully");
        }
        Commands::List => {
            let pool = interruptible!(create_database_pool(config), &ctrl_c_state)?;

            let prompts = interruptible!(get_all_prompts(&pool), &ctrl_c_state)?;
>>>>>>> 07b572c6

            if prompts.is_empty() {
                println!("\r\x1b[2KNo prompts found");
            } else {
                println!("\r\x1b[2KFound {} prompts:", prompts.len());
                for prompt in prompts {
                    println!(
                        "  [{}] {}: {}",
                        prompt.id,
                        prompt.created_at.format("%Y-%m-%d %H:%M:%S"),
                        prompt.prompt
                    );
                }
            }
        }
        Commands::Prompt {
            prompt,
            model,
            provider,
        } => {
            let pool = interruptible!(create_database_pool(config), ctrl_c_state)?;
            match interruptible!(
                prompt_model(&prompt, &provider, model.as_deref(), &pool),
                ctrl_c_state
            ) {
                Ok(response) => {
                    println!("\r\x1b[2K✅ Response:");
                    if let Some(ref resp) = response.response {
                        println!("{}", resp);
                    } else {
                        println!("\r\x1b[2K❌ No response received");
                    }
                    println!("Prompt ID: {}", response.id);
                }
                Err(e) => {
                    eprintln!("\r\x1b[2K❌ Error calling model: {}", e);
                    return Ok(true);
                }
            }
        }
        Commands::GetModels { provider } => {
            match interruptible!(get_models(&provider), ctrl_c_state) {
                Ok(models) => {
                    if models.is_empty() {
                        println!("\r\x1b[2KNo models found for provider '{}'", provider);
                    } else {
                        println!("\r\x1b[2KAvailable models for provider '{}':", provider);
                        for model in models {
                            println!(" - {}", model);
                        }
                    }
                }
                Err(e) => {
                    eprintln!("\r\x1b[2K❌ Error fetching models: {}", e);
                }
            }
        }
        Commands::GetProviders => {
            let providers = Provider::all();
            println!("\r\x1b[2KAvailable providers:");
            for provider in providers {
                println!(" - {}", provider);
            }
        }
        Commands::Status => {
<<<<<<< HEAD
            println!("Checking database connection...");
            let _pool = interruptible!(create_database_pool(config), ctrl_c_state)?;
            println!("✅ Database connection successful");
            println!("Database URL: {}", config.database_url);
        }
        Commands::Usage => {
            show_help();
=======
            println!("\r\x1b[2KChecking database connection...");
            let _pool = interruptible!(create_database_pool(config), &ctrl_c_state)?;
            println!("\r\x1b[2K✅ Database connection successful");
            println!("Database URL: {}", config.database_url);
>>>>>>> 07b572c6
        }
        Commands::Exit => {
            println!("\r\x1b[2KGoodbye!");
            return Ok(false); // Signal to exit the loop
        }
    }
    progress_task.abort();
    print!("\r\x1b[32mprompt-cli>\x1b[97m\x1b[?25h "); // Show prompt and cursor
    io::stdout().flush().unwrap();

    {
        let mut state = ctrl_c_state.lock().unwrap();
        state.command_in_progress = false;
        state.interrupt_command = false;
    }

    Ok(true) // Continue the loop
}

// handle commands like claude prompt -p "what is 2+2?"
fn parse_quoted_args(input: &str) -> Vec<String> {
    let mut args = Vec::new();
    let mut current_arg = String::new();
    let mut in_quotes = false;
    let mut chars = input.chars().peekable();

    while let Some(ch) = chars.next() {
        match ch {
            '"' => {
                // switch to turn on or off quotes mode
                in_quotes = !in_quotes;
            }
            ' ' if !in_quotes => {
                // break into a new arg on space if not in quotes
                if !current_arg.is_empty() {
                    args.push(current_arg.clone());
                    current_arg.clear();
                }
            }
            '\\' if in_quotes => {
                // Handle escaped characters in quotes
                if let Some(next_ch) = chars.next() {
                    match next_ch {
                        'n' => current_arg.push('\n'),
                        't' => current_arg.push('\t'),
                        'r' => current_arg.push('\r'),
                        '\\' => current_arg.push('\\'),
                        '"' => current_arg.push('"'),
                        _ => {
                            // default case, just add the \\
                            current_arg.push('\\');
                            current_arg.push(next_ch);
                        }
                    }
                }
            }
            _ => {
                current_arg.push(ch);
            }
        }
    }

    if !current_arg.is_empty() {
        args.push(current_arg);
    }

    args
}

fn show_help() {
    println!("  init-db                                         Initialize the database");
    println!("  list                                            List all prompts");
    println!("  get-providers                                   Get available model providers");
    println!(
        "  get-models -r <provider>                        Get available models for a provider"
    );
    println!("  prompt -p <prompt> -r <provider> [-m <model>]   Create a new prompt");
    println!("  status                                          Show database connection status");
    println!("  help                                            Show this help message");
    println!("  exit                                            Exit the application");
    println!();
    println!("Examples:");
    println!("  prompt -p \"What is 2 + 2?\" -r anthropic");
    println!("  prompt -p \"What is 2 + 2?\" -r anthropic -m claude-sonnet-4-20250514");
    println!("  get-models -r anthropic");
}<|MERGE_RESOLUTION|>--- conflicted
+++ resolved
@@ -1,12 +1,8 @@
 mod config;
 
 use crate::config::CliConfig;
-<<<<<<< HEAD
+use clap::{Parser, Subcommand};
 use kubellm_core::{
-=======
-use clap::{Parser, Subcommand};
-use core::{
->>>>>>> 07b572c6
     create_database_pool, get_all_prompts, get_models, init_database, prompt_model, CoreConfig,
     Provider,
 };
@@ -290,33 +286,9 @@
                     }
                 }
             }
-<<<<<<< HEAD
-            Err(ReadlineError::Interrupted) => {
-                let in_progress;
-                {
-                    let mut state = ctrl_c_state.lock().unwrap();
-                    in_progress = state.command_in_progress;
-                    state.interrupt_command = true;
-                }
-
-                if in_progress {
-                    println!("^C");
-                    println!("Interrupting command...");
-
-                    // Stay in a loop until command finishes or we need to force exit
-                    loop {
-                        tokio::time::sleep(Duration::from_millis(100)).await;
-                        let current_state = ctrl_c_state.lock().unwrap();
-
-                        // If command finished, break out and continue main loop
-                        if !current_state.command_in_progress {
-                            break;
-                        }
-=======
-        }
-    }
-}
->>>>>>> 07b572c6
+        }
+    }
+}
 
 fn crate_rustyline_background_loop(
     ctrl_c_timeout: Duration,
@@ -355,28 +327,6 @@
                         continue;
                     }
 
-<<<<<<< HEAD
-                // Check if this is within the timeout window of the last Ctrl+C
-                {
-                    let now = Instant::now();
-                    let mut state = ctrl_c_state.lock().unwrap();
-                    let within_timeout = state
-                        .last_time
-                        .map(|last| now.duration_since(last) < ctrl_c_timeout)
-                        .unwrap_or(false);
-
-                    if within_timeout {
-                        println!("Force exiting...");
-                        std::process::exit(0);
-                    }
-
-                    // Show the warning message below the current prompt
-                    println!("Press Ctrl+C again within 2 seconds to force exit...");
-                    use_blank_prompt = true;
-                    state.showing_message = true;
-                    state.last_time = Some(now);
-                }
-=======
                     rl.add_history_entry(line.as_str()).unwrap();
                     if input_tx_clone.send(InputEvent::Command(line)).is_err() {
                         break; // Main task has stopped
@@ -427,7 +377,6 @@
         save_history(&mut rl);
     });
 }
->>>>>>> 07b572c6
 
 fn create_ctrlc_background_loop(
     ctrl_c_timeout: Duration,
@@ -500,16 +449,6 @@
 
     match command {
         Commands::InitDb => {
-<<<<<<< HEAD
-            println!("Initializing database...");
-            let pool = interruptible!(create_database_pool(config), ctrl_c_state)?;
-            interruptible!(init_database(&pool), ctrl_c_state)?;
-            println!("✅ Database initialized successfully");
-        }
-        Commands::List => {
-            let pool = interruptible!(create_database_pool(config), ctrl_c_state)?;
-            let prompts = interruptible!(get_all_prompts(&pool), ctrl_c_state)?;
-=======
             println!("\r\x1b[2KInitializing database...");
 
             let pool = interruptible!(create_database_pool(config), &ctrl_c_state)?;
@@ -522,7 +461,6 @@
             let pool = interruptible!(create_database_pool(config), &ctrl_c_state)?;
 
             let prompts = interruptible!(get_all_prompts(&pool), &ctrl_c_state)?;
->>>>>>> 07b572c6
 
             if prompts.is_empty() {
                 println!("\r\x1b[2KNo prompts found");
@@ -588,20 +526,10 @@
             }
         }
         Commands::Status => {
-<<<<<<< HEAD
-            println!("Checking database connection...");
-            let _pool = interruptible!(create_database_pool(config), ctrl_c_state)?;
-            println!("✅ Database connection successful");
-            println!("Database URL: {}", config.database_url);
-        }
-        Commands::Usage => {
-            show_help();
-=======
             println!("\r\x1b[2KChecking database connection...");
             let _pool = interruptible!(create_database_pool(config), &ctrl_c_state)?;
             println!("\r\x1b[2K✅ Database connection successful");
             println!("Database URL: {}", config.database_url);
->>>>>>> 07b572c6
         }
         Commands::Exit => {
             println!("\r\x1b[2KGoodbye!");
