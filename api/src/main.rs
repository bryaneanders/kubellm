mod prompt;

use crate::prompt::{create_prompt_handler, get_prompts_handler};
use anyhow::{Context, Result};
use axum::{
    routing::{get, post},
    Router,
};
<<<<<<< HEAD
use kubellm_core::{create_database_pool, init_database};
=======
use core::{create_database_pool, init_database};
>>>>>>> 07b572c6
use prompts_api::{get_models_handler, ApiConfig};
use std::sync::Arc;
use tower_http::cors::CorsLayer;

async fn health_check() -> &'static str {
    "API is running!"
}

// Create a multi-threaded Tokio runtime for the api server
#[tokio::main]
async fn main() -> Result<()> {
    let core_config = kubellm_core::CoreConfig::get();
    let api_config = ApiConfig::get();

    println!("🔧 Configuration loaded");
    println!(
        "   Server: {}:{}",
        &api_config.api_server_host, &api_config.api_server_port
    );
<<<<<<< HEAD
    println!("   Max DB connections: {}", &core_config.max_connections);
=======
    println!("   Max DB connections: {}", core_config.max_connections);
>>>>>>> 07b572c6

    // create mysql pool using properties in config
    let pool = create_database_pool(core_config).await?;

    // wait for the pool to initialize
    init_database(&pool)
        .await
        .context("Failed to initialize database")?;

    // Wrap db pool in a thread safe reference
    let db_connection_pool = Arc::new(pool);

    // initialize app with routes
    let app = Router::new()
        .route("/health", get(health_check))
        .route("/prompt", post(create_prompt_handler))
        .route("/prompts", get(get_prompts_handler))
        .route("/get-models", get(get_models_handler))
        .layer(CorsLayer::permissive()) // this is not a good idea for production
        .with_state(db_connection_pool); // set the DatabaseConnection state

    let bind_address = format!(
        "{}:{}",
        &api_config.api_server_host, &api_config.api_server_port
    );
    let listener = tokio::net::TcpListener::bind(&bind_address)
        .await
        .context(format!("Failed to bind to {}", bind_address))?;

    println!("🚀 Server running on http://{}", bind_address);
    println!("📝 POST to /prompt to create a prompt");
    println!("📋 GET /prompts to view all prompts");
    println!("⚛️ GET /models to view a provider's models");
    println!("❤️ GET /health for health check");

    axum::serve(listener, app).await.context("Server error")?;

    Ok(())
}<|MERGE_RESOLUTION|>--- conflicted
+++ resolved
@@ -6,11 +6,7 @@
     routing::{get, post},
     Router,
 };
-<<<<<<< HEAD
 use kubellm_core::{create_database_pool, init_database};
-=======
-use core::{create_database_pool, init_database};
->>>>>>> 07b572c6
 use prompts_api::{get_models_handler, ApiConfig};
 use std::sync::Arc;
 use tower_http::cors::CorsLayer;
@@ -30,11 +26,7 @@
         "   Server: {}:{}",
         &api_config.api_server_host, &api_config.api_server_port
     );
-<<<<<<< HEAD
-    println!("   Max DB connections: {}", &core_config.max_connections);
-=======
     println!("   Max DB connections: {}", core_config.max_connections);
->>>>>>> 07b572c6
 
     // create mysql pool using properties in config
     let pool = create_database_pool(core_config).await?;
